--- conflicted
+++ resolved
@@ -14,11 +14,8 @@
 )
 
 var _ chronograf.TimeSeries = &Client{}
-<<<<<<< HEAD
 var _ chronograf.TSDBStatus = &Client{}
-=======
 var _ chronograf.Databases = &Client{}
->>>>>>> 36c3b5ee
 
 // Shared transports for all clients to prevent leaking connections
 var (
