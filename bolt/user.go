package bolt

import (
	"bytes"
	"context"
	"encoding/json"
	"fmt"

	"github.com/influxdata/platform"
<<<<<<< HEAD
	bolt "go.etcd.io/bbolt"
=======
	"golang.org/x/crypto/bcrypt"
>>>>>>> 0360fc41
)

var (
	userBucket         = []byte("usersv1")
	userIndex          = []byte("userindexv1")
	userpasswordBucket = []byte("userspasswordv1")
)

var _ platform.UserService = (*Client)(nil)

var _ platform.BasicAuthService = (*Client)(nil)

func (c *Client) initializeUsers(ctx context.Context, tx *bolt.Tx) error {
	if _, err := tx.CreateBucketIfNotExists([]byte(userBucket)); err != nil {
		return err
	}
	if _, err := tx.CreateBucketIfNotExists([]byte(userIndex)); err != nil {
		return err
	}
	if _, err := tx.CreateBucketIfNotExists([]byte(userpasswordBucket)); err != nil {
		return err
	}
	return nil
}

// FindUserByID retrieves a user by id.
func (c *Client) FindUserByID(ctx context.Context, id platform.ID) (*platform.User, error) {
	var u *platform.User

	err := c.db.View(func(tx *bolt.Tx) error {
		usr, err := c.findUserByID(ctx, tx, id)
		if err != nil {
			return err
		}
		u = usr
		return nil
	})

	if err != nil {
		return nil, err
	}

	return u, nil
}

func (c *Client) findUserByID(ctx context.Context, tx *bolt.Tx, id platform.ID) (*platform.User, error) {
	var u platform.User

	v := tx.Bucket(userBucket).Get(id)

	if len(v) == 0 {
		// TODO: Make standard error
		return nil, fmt.Errorf("user not found")
	}

	if err := json.Unmarshal(v, &u); err != nil {
		return nil, err
	}

	return &u, nil
}

// FindUserByName returns a user by name for a particular user.
func (c *Client) FindUserByName(ctx context.Context, n string) (*platform.User, error) {
	var u *platform.User

	err := c.db.View(func(tx *bolt.Tx) error {
		usr, err := c.findUserByName(ctx, tx, n)
		if err != nil {
			return err
		}
		u = usr
		return nil
	})

	return u, err
}

func (c *Client) findUserByName(ctx context.Context, tx *bolt.Tx, n string) (*platform.User, error) {
	id := tx.Bucket(userIndex).Get(userIndexKey(n))
	return c.findUserByID(ctx, tx, platform.ID(id))
}

// FindUser retrives a user using an arbitrary user filter.
// Filters using ID, or Name should be efficient.
// Other filters will do a linear scan across users until it finds a match.
func (c *Client) FindUser(ctx context.Context, filter platform.UserFilter) (*platform.User, error) {
	if filter.ID != nil {
		return c.FindUserByID(ctx, *filter.ID)
	}

	if filter.Name != nil {
		return c.FindUserByName(ctx, *filter.Name)
	}

	filterFn := filterUsersFn(filter)

	var u *platform.User
	err := c.db.View(func(tx *bolt.Tx) error {
		return forEachUser(ctx, tx, func(usr *platform.User) bool {
			if filterFn(usr) {
				u = usr
				return false
			}
			return true
		})
	})

	if err != nil {
		return nil, err
	}

	if u == nil {
		return nil, fmt.Errorf("user not found")
	}

	return u, nil
}

func filterUsersFn(filter platform.UserFilter) func(u *platform.User) bool {
	if filter.ID != nil {
		return func(u *platform.User) bool {
			return bytes.Equal(u.ID, *filter.ID)
		}
	}

	if filter.Name != nil {
		return func(u *platform.User) bool {
			return u.Name == *filter.Name
		}
	}

	return func(u *platform.User) bool { return true }
}

// FindUsers retrives all users that match an arbitrary user filter.
// Filters using ID, or Name should be efficient.
// Other filters will do a linear scan across all users searching for a match.
func (c *Client) FindUsers(ctx context.Context, filter platform.UserFilter, opt ...platform.FindOptions) ([]*platform.User, int, error) {
	if filter.ID != nil {
		u, err := c.FindUserByID(ctx, *filter.ID)
		if err != nil {
			return nil, 0, err
		}

		return []*platform.User{u}, 1, nil
	}

	if filter.Name != nil {
		u, err := c.FindUserByName(ctx, *filter.Name)
		if err != nil {
			return nil, 0, err
		}

		return []*platform.User{u}, 1, nil
	}

	us := []*platform.User{}
	filterFn := filterUsersFn(filter)
	err := c.db.View(func(tx *bolt.Tx) error {
		return forEachUser(ctx, tx, func(u *platform.User) bool {
			if filterFn(u) {
				us = append(us, u)
			}
			return true
		})
	})

	if err != nil {
		return nil, 0, err
	}

	return us, len(us), nil
}

// CreateUser creates a platform user and sets b.ID.
func (c *Client) CreateUser(ctx context.Context, u *platform.User) error {
	return c.db.Update(func(tx *bolt.Tx) error {
		unique := c.uniqueUserName(ctx, tx, u)

		if !unique {
			// TODO: make standard error
			return fmt.Errorf("user with name %s already exists", u.Name)
		}

		u.ID = c.IDGenerator.ID()

		return c.putUser(ctx, tx, u)
	})
}

// PutUser will put a user without setting an ID.
func (c *Client) PutUser(ctx context.Context, u *platform.User) error {
	return c.db.Update(func(tx *bolt.Tx) error {
		return c.putUser(ctx, tx, u)
	})
}

func (c *Client) putUser(ctx context.Context, tx *bolt.Tx, u *platform.User) error {
	v, err := json.Marshal(u)
	if err != nil {
		return err
	}

	if err := tx.Bucket(userIndex).Put(userIndexKey(u.Name), u.ID); err != nil {
		return err
	}
	return tx.Bucket(userBucket).Put(u.ID, v)
}

func userIndexKey(n string) []byte {
	return []byte(n)
}

// forEachUser will iterate through all users while fn returns true.
func forEachUser(ctx context.Context, tx *bolt.Tx, fn func(*platform.User) bool) error {
	cur := tx.Bucket(userBucket).Cursor()
	for k, v := cur.First(); k != nil; k, v = cur.Next() {
		u := &platform.User{}
		if err := json.Unmarshal(v, u); err != nil {
			return err
		}
		if !fn(u) {
			break
		}
	}

	return nil
}

func (c *Client) uniqueUserName(ctx context.Context, tx *bolt.Tx, u *platform.User) bool {
	v := tx.Bucket(userIndex).Get(userIndexKey(u.Name))
	return len(v) == 0
}

// UpdateUser updates a user according the parameters set on upd.
func (c *Client) UpdateUser(ctx context.Context, id platform.ID, upd platform.UserUpdate) (*platform.User, error) {
	var u *platform.User
	err := c.db.Update(func(tx *bolt.Tx) error {
		usr, err := c.updateUser(ctx, tx, id, upd)
		if err != nil {
			return err
		}
		u = usr
		return nil
	})

	return u, err
}

func (c *Client) updateUser(ctx context.Context, tx *bolt.Tx, id platform.ID, upd platform.UserUpdate) (*platform.User, error) {
	u, err := c.findUserByID(ctx, tx, id)
	if err != nil {
		return nil, err
	}

	if upd.Name != nil {
		// Users are indexed by name and so the user index must be pruned
		// when name is modified.
		if err := tx.Bucket(userIndex).Delete(userIndexKey(u.Name)); err != nil {
			return nil, err
		}
		u.Name = *upd.Name
	}

	if err := c.putUser(ctx, tx, u); err != nil {
		return nil, err
	}

	return u, nil
}

// DeleteUser deletes a user and prunes it from the index.
func (c *Client) DeleteUser(ctx context.Context, id platform.ID) error {
	return c.db.Update(func(tx *bolt.Tx) error {
		if err := c.deleteUsersAuthorizations(ctx, tx, id); err != nil {
			return err
		}
		return c.deleteUser(ctx, tx, id)
	})
}

func (c *Client) deleteUser(ctx context.Context, tx *bolt.Tx, id platform.ID) error {
	u, err := c.findUserByID(ctx, tx, id)
	if err != nil {
		return err
	}

	if err := tx.Bucket(userIndex).Delete(userIndexKey(u.Name)); err != nil {
		return err
	}
	return tx.Bucket(userBucket).Delete(id)
}

func (c *Client) deleteUsersAuthorizations(ctx context.Context, tx *bolt.Tx, id platform.ID) error {
	authFilter := platform.AuthorizationFilter{
		UserID: &id,
	}
	as, err := c.findAuthorizations(ctx, tx, authFilter)
	if err != nil {
		return err
	}
	for _, a := range as {
		if err := c.deleteAuthorization(ctx, tx, a.ID); err != nil {
			return err
		}
	}
	return nil
}

// SetPassword stores the password hash associated with a user.
func (c *Client) SetPassword(ctx context.Context, name string, password string) error {
	return c.db.Update(func(tx *bolt.Tx) error {
		return c.setPassword(ctx, tx, name, password)
	})
}

var HashCost = bcrypt.DefaultCost

func (c *Client) setPassword(ctx context.Context, tx *bolt.Tx, name string, password string) error {
	hash, err := bcrypt.GenerateFromPassword([]byte(password), HashCost)
	if err != nil {
		return err
	}

	u, err := c.findUserByName(ctx, tx, name)
	if err != nil {
		return err
	}

	return tx.Bucket(userpasswordBucket).Put(u.ID, hash)
}

// ComparePassword compares a provided password with the stored password hash.
func (c *Client) ComparePassword(ctx context.Context, name string, password string) error {
	return c.db.View(func(tx *bolt.Tx) error {
		return c.comparePassword(ctx, tx, name, password)
	})
}
func (c *Client) comparePassword(ctx context.Context, tx *bolt.Tx, name string, password string) error {
	u, err := c.findUserByName(ctx, tx, name)
	if err != nil {
		return err
	}
	hash := tx.Bucket(userpasswordBucket).Get(u.ID)

	return bcrypt.CompareHashAndPassword(hash, []byte(password))
}

// CompareAndSetPassword replaces the old password with the new password if thee old password is correct.
func (c *Client) CompareAndSetPassword(ctx context.Context, name string, old string, new string) error {
	return c.db.Update(func(tx *bolt.Tx) error {
		if err := c.comparePassword(ctx, tx, name, old); err != nil {
			return err
		}
		return c.setPassword(ctx, tx, name, new)
	})
}<|MERGE_RESOLUTION|>--- conflicted
+++ resolved
@@ -7,11 +7,8 @@
 	"fmt"
 
 	"github.com/influxdata/platform"
-<<<<<<< HEAD
 	bolt "go.etcd.io/bbolt"
-=======
 	"golang.org/x/crypto/bcrypt"
->>>>>>> 0360fc41
 )
 
 var (
