--- conflicted
+++ resolved
@@ -1,10 +1,8 @@
 ## v1.3.11.0 [unreleased]
 ### Bug Fixes
-<<<<<<< HEAD
 1. [#2158](https://github.com/influxdata/chronograf/pull/2158): Fix 'Cannot connect to source' false error flag on Dashboard page
-=======
 1. [#2167](https://github.com/influxdata/chronograf/pull/2167): Add fractions of seconds to time field in csv export
->>>>>>> 4010b2fb
+
 ### Features
 ### UI Improvements
 
